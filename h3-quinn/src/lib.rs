--- conflicted
+++ resolved
@@ -16,16 +16,11 @@
 
 use futures::{
     ready,
-<<<<<<< HEAD
     stream::{self, select, BoxStream, Select},
-    StreamExt,
-=======
-    stream::{self},
     Stream, StreamExt,
->>>>>>> 0f764ed5
 };
 pub use quinn::{self, Endpoint, OpenBi, OpenUni, VarInt, WriteError};
-use quinn::{ApplicationClose, ClosedStream, ReadDatagram};
+use quinn::{AcceptBi, AcceptUni, ApplicationClose, ClosedStream, ReadDatagram};
 
 use h3::{
     ext::Datagram,
@@ -47,16 +42,15 @@
     B: Buf,
 {
     conn: quinn::Connection,
-<<<<<<< HEAD
-    opening_bi: Option<BoxStream<'static, <OpenBi<'static> as Future>::Output>>,
-    opening_uni: Option<BoxStream<'static, <OpenUni<'static> as Future>::Output>>,
-    datagrams: BoxStream<'static, <ReadDatagram<'static> as Future>::Output>,
+    opening_bi: Option<BoxStreamSync<'static, <OpenBi<'static> as Future>::Output>>,
+    opening_uni: Option<BoxStreamSync<'static, <OpenUni<'static> as Future>::Output>>,
+    datagrams: BoxStreamSync<'static, <ReadDatagram<'static> as Future>::Output>,
     incoming: Select<
-        BoxStream<
+        BoxStreamSync<
             'static,
             Result<IncomingStreamType<BidiStream<B>, RecvStream, B>, quinn::ConnectionError>,
         >,
-        BoxStream<
+        BoxStreamSync<
             'static,
             Result<IncomingStreamType<BidiStream<B>, RecvStream, B>, quinn::ConnectionError>,
         >,
@@ -67,16 +61,6 @@
 where
     B: Buf,
 {
-=======
-    incoming_bi: BoxStreamSync<'static, <AcceptBi<'static> as Future>::Output>,
-    opening_bi: Option<BoxStreamSync<'static, <OpenBi<'static> as Future>::Output>>,
-    incoming_uni: BoxStreamSync<'static, <AcceptUni<'static> as Future>::Output>,
-    opening_uni: Option<BoxStreamSync<'static, <OpenUni<'static> as Future>::Output>>,
-    datagrams: BoxStreamSync<'static, <ReadDatagram<'static> as Future>::Output>,
-}
-
-impl Connection {
->>>>>>> 0f764ed5
     /// Create a [`Connection`] from a [`quinn::Connection`]
     pub fn new(conn: quinn::Connection) -> Self {
         let incoming_uni = Box::pin(stream::unfold(conn.clone(), |conn| async {
