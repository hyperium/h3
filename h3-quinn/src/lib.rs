--- conflicted
+++ resolved
@@ -555,29 +555,10 @@
     fn poll_ready(&mut self, cx: &mut task::Context<'_>) -> Poll<Result<(), StreamErrorIncoming>> {
         if let Some(ref mut data) = self.writing {
             while data.has_remaining() {
-<<<<<<< HEAD
-                if let Some(mut stream) = self.stream.take() {
-                    let chunk = data.chunk().to_owned(); // FIXME - avoid copy
-                    self.write_fut.set(async move {
-                        let ret = stream.write(&chunk).await;
-                        (stream, ret)
-                    });
-                }
-
-                let (stream, res) = ready!(self.write_fut.poll(cx));
-                self.stream = Some(stream);
-                match res {
-                    Ok(cnt) => data.advance(cnt),
-                    Err(err) => {
-                        return Poll::Ready(Err(convert_write_error_to_stream_error(err)));
-                    }
-                }
-=======
                 let stream = Pin::new(&mut self.stream);
                 let written = ready!(stream.poll_write(cx, data.chunk()))
-                    .map_err(|err| SendStreamError::Write(err))?;
+                    .map_err(|err| convert_write_error_to_stream_error(err))?;
                 data.advance(written);
->>>>>>> 473c2965
             }
         }
         // all data is written
@@ -586,22 +567,15 @@
     }
 
     #[cfg_attr(feature = "tracing", instrument(skip_all, level = "trace"))]
-<<<<<<< HEAD
     fn poll_finish(
         &mut self,
         _cx: &mut task::Context<'_>,
     ) -> Poll<Result<(), StreamErrorIncoming>> {
         Poll::Ready(
             self.stream
-                .as_mut()
-                .unwrap()
                 .finish()
                 .map_err(|e| StreamErrorIncoming::Unknown(Arc::new(e))),
         )
-=======
-    fn poll_finish(&mut self, _cx: &mut task::Context<'_>) -> Poll<Result<(), Self::Error>> {
-        Poll::Ready(self.stream.finish().map_err(|e| e.into()))
->>>>>>> 473c2965
     }
 
     #[cfg_attr(feature = "tracing", instrument(skip_all, level = "trace"))]
@@ -658,7 +632,6 @@
                 buf.advance(written);
                 Poll::Ready(Ok(written))
             }
-<<<<<<< HEAD
             Err(err) => {
                 // We are forced to use AsyncWrite for now because we cannot store
                 // the result of a call to:
@@ -670,9 +643,6 @@
 
                 Poll::Ready(Err(convert_write_error_to_stream_error(err)))
             }
-=======
-            Err(err) => Poll::Ready(Err(SendStreamError::Write(err))),
->>>>>>> 473c2965
         }
     }
 }