[package]
name = "h3-quinn"
version = "0.0.7"
rust-version = "1.70"
authors = ["Jean-Christophe BEGUE <jc.begue@pm.me>"]
edition = "2021"
documentation = "https://docs.rs/h3-quinn"
repository = "https://github.com/hyperium/h3"
readme = "../README.md"
description = "QUIC transport implementation based on Quinn."
keywords = ["http3", "quic", "h3"]
categories = ["network-programming", "web-programming"]
license = "MIT"

[dependencies]
h3 = { version = "0.0.6", path = "../h3" }
bytes = "1"
quinn = { version = "0.11", default-features = false, features = [
    "futures-io",
] }
<<<<<<< HEAD
quinn-proto = { version = "0.10", default-features = false }
tokio-util = { version = "0.7.7" }
futures = { version = "0.3.27" }
tokio = { version = "1.28", features = ["io-util"], default-features = false }
h3-datagram = { path = "../h3-datagram" }
=======
tokio-util = { version = "0.7.9" }
futures = { version = "0.3.28" }
tokio = { version = "1", features = ["io-util"], default-features = false }
tracing = { version = "0.1.40", optional = true }

[features]
tracing = ["dep:tracing"]
>>>>>>> 1af2235a
<|MERGE_RESOLUTION|>--- conflicted
+++ resolved
@@ -18,18 +18,11 @@
 quinn = { version = "0.11", default-features = false, features = [
     "futures-io",
 ] }
-<<<<<<< HEAD
-quinn-proto = { version = "0.10", default-features = false }
-tokio-util = { version = "0.7.7" }
-futures = { version = "0.3.27" }
-tokio = { version = "1.28", features = ["io-util"], default-features = false }
-h3-datagram = { path = "../h3-datagram" }
-=======
 tokio-util = { version = "0.7.9" }
 futures = { version = "0.3.28" }
 tokio = { version = "1", features = ["io-util"], default-features = false }
+h3-datagram = { path = "../h3-datagram" }
 tracing = { version = "0.1.40", optional = true }
 
 [features]
-tracing = ["dep:tracing"]
->>>>>>> 1af2235a
+tracing = ["dep:tracing"]