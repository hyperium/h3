--- conflicted
+++ resolved
@@ -6,12 +6,8 @@
     quic::{self, SendStreamUnframed},
     server::Connection,
 };
-<<<<<<< HEAD
 use h3_datagram::quic_traits::{RecvDatagramExt, SendDatagramExt};
-use h3_quinn::quinn;
-=======
 use h3_quinn::quinn::{self, crypto::rustls::QuicServerConfig};
->>>>>>> 1af2235a
 use h3_webtransport::{
     server::{self, WebTransportSession},
     stream,
