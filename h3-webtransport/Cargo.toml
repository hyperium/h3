--- conflicted
+++ resolved
@@ -11,12 +11,8 @@
 http = "1"
 pin-project-lite = { version = "0.2", default-features = false }
 tracing = "0.1.37"
-<<<<<<< HEAD
-tokio = { version = "1.28", default_features = false }
+tokio = { version = "1.28", default-features = false }
 h3-datagram = { path = "../h3-datagram" }
-=======
-tokio = { version = "1.28", default-features = false }
->>>>>>> 1af2235a
 
 [dependencies.h3]
 version = "0.0.6"
