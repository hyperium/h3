//! Provides the server side WebTransport session

use std::{
    marker::PhantomData,
    pin::Pin,
    sync::Mutex,
    task::{Context, Poll},
};

use bytes::Buf;
use futures_util::{future::poll_fn, ready, Future};
use h3::{
    connection::ConnectionState,
    error::{Code, ErrorLevel},
    ext::Protocol,
    frame::FrameStream,
    proto::frame::Frame,
<<<<<<< HEAD
    quic::{self, OpenStreams, WriteBuf},
    server::{self, Connection, RequestStream},
=======
    quic::{self, OpenStreams, RecvDatagramExt, SendDatagramExt, WriteBuf},
    server::Connection,
    server::RequestStream,
>>>>>>> 1af2235a
    Error,
};
use h3::{
    quic::SendStreamUnframed,
    stream::{BidiStreamHeader, BufRecvStream, UniStreamHeader},
};
use h3_datagram::{
    datagram::Datagram,
    datagram_traits::HandleDatagrams,
    quic_traits::{RecvDatagramExt, SendDatagramExt},
};
use http::{Method, Request, Response, StatusCode};

use h3::webtransport::SessionId;
use pin_project_lite::pin_project;

use crate::stream::{BidiStream, RecvStream, SendStream};

/// WebTransport session driver.
///
/// Maintains the session using the underlying HTTP/3 connection.
///
/// Similar to [`h3::server::Connection`](https://docs.rs/h3/latest/h3/server/struct.Connection.html) it is generic over the QUIC implementation and Buffer.
pub struct WebTransportSession<C, B>
where
    C: quic::Connection<B>,
    Connection<C, B>: HandleDatagrams<C, B>,
    B: Buf,
{
    // See: https://datatracker.ietf.org/doc/html/draft-ietf-webtrans-http3/#section-2-3
    session_id: SessionId,
    /// The underlying HTTP/3 connection
    server_conn: Mutex<Connection<C, B>>,
    connect_stream: RequestStream<C::BidiStream, B>,
    opener: Mutex<C::OpenStreams>,
}

impl<C, B> WebTransportSession<C, B>
where
    Connection<C, B>: HandleDatagrams<C, B>,
    C: quic::Connection<B>,
    B: Buf,
{
    /// Accepts a *CONNECT* request for establishing a WebTransport session.
    ///
    /// TODO: is the API or the user responsible for validating the CONNECT request?
    pub async fn accept(
        request: Request<()>,
        mut stream: RequestStream<C::BidiStream, B>,
        mut conn: Connection<C, B>,
    ) -> Result<Self, Error> {
        let shared = conn.shared_state().clone();
        {
            let config = shared.write("Read WebTransport support").peer_config;

            if !config.enable_webtransport() {
                return Err(conn.close(
                    Code::H3_SETTINGS_ERROR,
                    "webtransport is not supported by client",
                ));
            }

            if !config.enable_datagram() {
                return Err(conn.close(
                    Code::H3_SETTINGS_ERROR,
                    "datagrams are not supported by client",
                ));
            }
        }

        // The peer is responsible for validating our side of the webtransport support.
        //
        // However, it is still advantageous to show a log on the server as (attempting) to
        // establish a WebTransportSession without the proper h3 config is usually a mistake.
        if !conn.inner.config.settings.enable_webtransport() {
            tracing::warn!("Server does not support webtransport");
        }

        if !conn.inner.config.settings.enable_datagram() {
            tracing::warn!("Server does not support datagrams");
        }

        if !conn.inner.config.settings.enable_extended_connect() {
            tracing::warn!("Server does not support CONNECT");
        }

        // Respond to the CONNECT request.

        //= https://datatracker.ietf.org/doc/html/draft-ietf-webtrans-http3/#section-3.3
        let response = if validate_wt_connect(&request) {
            Response::builder()
                // This is the only header that chrome cares about.
                .header("sec-webtransport-http3-draft", "draft02")
                .status(StatusCode::OK)
                .body(())
                .unwrap()
        } else {
            Response::builder()
                .status(StatusCode::BAD_REQUEST)
                .body(())
                .unwrap()
        };

        stream.send_response(response).await?;

        let session_id = stream.send_id().into();
        let conn_inner = &mut conn.inner.conn;
        let opener = Mutex::new(conn_inner.opener());

        Ok(Self {
            session_id,
            opener,
            server_conn: Mutex::new(conn),
            connect_stream: stream,
        })
    }

    /// Receive a datagram from the client
    pub fn accept_datagram(&self) -> ReadDatagram<C, B> {
        ReadDatagram {
            conn: &self.server_conn,
            _marker: PhantomData,
        }
    }

    /// Sends a datagram
    ///
    /// TODO: maybe make async. `quinn` does not require an async send
    pub fn send_datagram(&self, data: B) -> Result<(), Error>
    where
        C: SendDatagramExt<B>,
    {
        self.server_conn
            .lock()
            .unwrap()
            .send_datagram(self.connect_stream.id(), data)?;

        Ok(())
    }

    /// Accept an incoming unidirectional stream from the client, it reads the stream until EOF.
    pub fn accept_uni(&self) -> AcceptUni<C, B> {
        AcceptUni {
            conn: &self.server_conn,
        }
    }

    /// Accepts an incoming bidirectional stream or request
    pub async fn accept_bi(&self) -> Result<Option<AcceptedBi<C, B>>, Error> {
        // Get the next stream
        // Accept the incoming stream
        let stream = poll_fn(|cx| {
            let mut conn = self.server_conn.lock().unwrap();
            conn.poll_accept_request(cx)
        })
        .await;

        let mut stream = match stream {
            Ok(Some(s)) => FrameStream::new(BufRecvStream::new(s)),
            Ok(None) => {
                // FIXME: is proper HTTP GoAway shutdown required?
                return Ok(None);
            }
            Err(err) => {
                match err.kind() {
                    h3::error::Kind::Closed => return Ok(None),
                    h3::error::Kind::Application {
                        code,
                        reason,
                        level: ErrorLevel::ConnectionError,
                        ..
                    } => {
                        return Err(self.server_conn.lock().unwrap().close(
                            code,
                            reason.unwrap_or_else(|| String::into_boxed_str(String::from(""))),
                        ))
                    }
                    _ => return Err(err),
                };
            }
        };

        // Read the first frame.
        //
        // This will determine if it is a webtransport bi-stream or a request stream
        let frame = poll_fn(|cx| stream.poll_next(cx)).await;

        match frame {
            Ok(None) => Ok(None),
            Ok(Some(Frame::WebTransportStream(session_id))) => {
                // Take the stream out of the framed reader and split it in half like Paul Allen
                let stream = stream.into_inner();

                Ok(Some(AcceptedBi::BidiStream(
                    session_id,
                    BidiStream::new(stream),
                )))
            }
            // Make the underlying HTTP/3 connection handle the rest
            frame => {
                let req = {
                    let mut conn = self.server_conn.lock().unwrap();
                    conn.accept_with_frame(stream, frame)?
                };
                if let Some(req) = req {
                    let (req, resp) = req.resolve().await?;
                    Ok(Some(AcceptedBi::Request(req, resp)))
                } else {
                    Ok(None)
                }
            }
        }
    }

    /// Open a new bidirectional stream
    pub fn open_bi(&self, session_id: SessionId) -> OpenBi<C, B> {
        OpenBi {
            opener: &self.opener,
            stream: None,
            session_id,
        }
    }

    /// Open a new unidirectional stream
    pub fn open_uni(&self, session_id: SessionId) -> OpenUni<C, B> {
        OpenUni {
            opener: &self.opener,
            stream: None,
            session_id,
        }
    }

    /// Returns the session id
    pub fn session_id(&self) -> SessionId {
        self.session_id
    }
}

/// Streams are opened, but the initial webtransport header has not been sent
type PendingStreams<C, B> = (
    BidiStream<<C as quic::OpenStreams<B>>::BidiStream, B>,
    WriteBuf<&'static [u8]>,
);

/// Streams are opened, but the initial webtransport header has not been sent
type PendingUniStreams<C, B> = (
    SendStream<<C as quic::OpenStreams<B>>::SendStream, B>,
    WriteBuf<&'static [u8]>,
);

pin_project! {
    /// Future for opening a bidi stream
    pub struct OpenBi<'a, C:quic::Connection<B>, B:Buf> {
        opener: &'a Mutex<C::OpenStreams>,
        stream: Option<PendingStreams<C,B>>,
        session_id: SessionId,
    }
}

impl<'a, B, C> Future for OpenBi<'a, C, B>
where
    C: quic::Connection<B>,
    B: Buf,
    C::BidiStream: SendStreamUnframed<B>,
{
    type Output = Result<BidiStream<C::BidiStream, B>, Error>;

    fn poll(self: Pin<&mut Self>, cx: &mut Context<'_>) -> Poll<Self::Output> {
        let mut p = self.project();
        loop {
            match &mut p.stream {
                Some((stream, buf)) => {
                    while buf.has_remaining() {
                        ready!(stream.poll_send(cx, buf))?;
                    }

                    let (stream, _) = p.stream.take().unwrap();
                    return Poll::Ready(Ok(stream));
                }
                None => {
                    let mut opener = (*p.opener).lock().unwrap();
                    // Open the stream first
                    let res = ready!(opener.poll_open_bidi(cx))?;
                    let stream = BidiStream::new(BufRecvStream::new(res));

                    let buf = WriteBuf::from(BidiStreamHeader::WebTransportBidi(*p.session_id));
                    *p.stream = Some((stream, buf));
                }
            }
        }
    }
}

pin_project! {
    /// Opens a unidirectional stream
    pub struct OpenUni<'a, C: quic::Connection<B>, B:Buf> {
        opener: &'a Mutex<C::OpenStreams>,
        stream: Option<PendingUniStreams<C, B>>,
        // Future for opening a uni stream
        session_id: SessionId,
    }
}

impl<'a, C, B> Future for OpenUni<'a, C, B>
where
    C: quic::Connection<B>,
    B: Buf,
    C::SendStream: SendStreamUnframed<B>,
{
    type Output = Result<SendStream<C::SendStream, B>, Error>;

    fn poll(self: Pin<&mut Self>, cx: &mut Context<'_>) -> Poll<Self::Output> {
        let mut p = self.project();
        loop {
            match &mut p.stream {
                Some((send, buf)) => {
                    while buf.has_remaining() {
                        ready!(send.poll_send(cx, buf))?;
                    }
                    let (send, buf) = p.stream.take().unwrap();
                    assert!(!buf.has_remaining());
                    return Poll::Ready(Ok(send));
                }
                None => {
                    let mut opener = (*p.opener).lock().unwrap();
                    let send = ready!(opener.poll_open_send(cx))?;
                    let send = BufRecvStream::new(send);
                    let send = SendStream::new(send);

                    let buf = WriteBuf::from(UniStreamHeader::WebTransportUni(*p.session_id));
                    *p.stream = Some((send, buf));
                }
            }
        }
    }
}

/// An accepted incoming bidirectional stream.
///
/// Since
pub enum AcceptedBi<C: quic::Connection<B>, B: Buf> {
    /// An incoming bidirectional stream
    BidiStream(SessionId, BidiStream<C::BidiStream, B>),
    /// An incoming HTTP/3 request, passed through a webtransport session.
    ///
    /// This makes it possible to respond to multiple CONNECT requests
    Request(Request<()>, RequestStream<C::BidiStream, B>),
}

/// Future for [`Connection::read_datagram`]
pub struct ReadDatagram<'a, C, B>
where
    C: quic::Connection<B>,
    B: Buf,
{
    conn: &'a Mutex<Connection<C, B>>,
    _marker: PhantomData<B>,
}

impl<'a, C, B> Future for ReadDatagram<'a, C, B>
where
    C: quic::Connection<B> + RecvDatagramExt,
    B: Buf,
    <C as RecvDatagramExt>::Error: h3::quic::Error + 'static,
{
    type Output = Result<Option<(SessionId, C::Buf)>, Error>;

    fn poll(self: Pin<&mut Self>, cx: &mut Context<'_>) -> Poll<Self::Output> {
        let mut conn = self.conn.lock().unwrap();
        match ready!(conn.inner.conn.poll_accept_datagram(cx))? {
            Some(v) => {
                let datagram = Datagram::decode(v)?;
                Poll::Ready(Ok(Some((
                    datagram.stream_id().into(),
                    datagram.into_payload(),
                ))))
            }
            None => Poll::Ready(Ok(None)),
        }
    }
}

/// Future for [`WebTransportSession::accept_uni`]
pub struct AcceptUni<'a, C, B>
where
    C: quic::Connection<B>,
    B: Buf,
{
    conn: &'a Mutex<Connection<C, B>>,
}

impl<'a, C, B> Future for AcceptUni<'a, C, B>
where
    C: quic::Connection<B>,
    B: Buf,
{
    type Output = Result<Option<(SessionId, RecvStream<C::RecvStream, B>)>, Error>;

    fn poll(self: Pin<&mut Self>, cx: &mut Context<'_>) -> Poll<Self::Output> {
        let mut conn = self.conn.lock().unwrap();
        conn.inner.poll_accept_recv(cx)?;

        // Get the currently available streams
        let streams = conn.inner.accepted_streams_mut();
        if let Some((id, stream)) = streams.wt_uni_streams.pop() {
            return Poll::Ready(Ok(Some((id, RecvStream::new(stream)))));
        }

        Poll::Pending
    }
}

fn validate_wt_connect(request: &Request<()>) -> bool {
    let protocol = request.extensions().get::<Protocol>();
    matches!((request.method(), protocol), (&Method::CONNECT, Some(p)) if p == &Protocol::WEB_TRANSPORT)
}<|MERGE_RESOLUTION|>--- conflicted
+++ resolved
@@ -15,14 +15,9 @@
     ext::Protocol,
     frame::FrameStream,
     proto::frame::Frame,
-<<<<<<< HEAD
     quic::{self, OpenStreams, WriteBuf},
-    server::{self, Connection, RequestStream},
-=======
-    quic::{self, OpenStreams, RecvDatagramExt, SendDatagramExt, WriteBuf},
     server::Connection,
     server::RequestStream,
->>>>>>> 1af2235a
     Error,
 };
 use h3::{
