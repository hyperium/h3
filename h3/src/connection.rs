--- conflicted
+++ resolved
@@ -115,18 +115,7 @@
             .insert(SettingId::MAX_HEADER_LIST_SIZE, max_field_section_size)
             .map_err(|e| Code::H3_INTERNAL_ERROR.with_cause(e))?;
 
-<<<<<<< HEAD
-=======
-        //= https://www.rfc-editor.org/rfc/rfc9114#section-7.2.4.1
-        //= type=TODO
-        //# Setting identifiers of the format 0x1f * N + 0x21 for non-negative
-        //# integer values of N are reserved to exercise the requirement that
-        //# unknown identifiers be ignored.  Such settings have no defined
-        //# meaning.  Endpoints SHOULD include at least one such setting in their
-        //# SETTINGS frame.
-
         // Grease Settings (https://httpwg.org/specs/rfc9114.html#rfc.section.7.2.4.1)
->>>>>>> ebb8509f
         if grease {
             //= https://www.rfc-editor.org/rfc/rfc9114#section-7.2.4.1
             //# Setting identifiers that were defined in [HTTP/2] where there is no
