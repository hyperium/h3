//! QUIC Transport traits
//!
//! This module includes traits and types meant to allow being generic over any
//! QUIC implementation.

use std::task::{self, Poll};

use bytes::Buf;

use crate::ext::Datagram;
pub use crate::proto::stream::{InvalidStreamId, StreamId};
pub use crate::stream::WriteBuf;

// Unresolved questions:
//
// - Should the `poll_` methods be `Pin<&mut Self>`?

/// Trait that represent an error from the transport layer
pub trait Error: std::error::Error + Send + Sync {
    /// Check if the current error is a transport timeout
    fn is_timeout(&self) -> bool;

    /// Get the QUIC error code from connection close or stream stop
    fn err_code(&self) -> Option<u64>;
}

impl<'a, E: Error + 'a> From<E> for Box<dyn Error + 'a> {
    fn from(err: E) -> Box<dyn Error + 'a> {
        Box::new(err)
    }
}

/// Trait representing a QUIC connection.
pub trait Connection<B: Buf>: OpenStreams<B> {
    /// The type produced by `poll_accept_recv()`
    type RecvStream: RecvStream;
    /// A producer of outgoing Unidirectional and Bidirectional streams.
<<<<<<< HEAD
    type OpenStreams: OpenStreams<B>;
    /// Error type yielded by these trait methods
    type AcceptError: Into<Box<dyn Error>>;
=======
    type OpenStreams: OpenStreams<
        B,
        SendStream = Self::SendStream,
        RecvStream = Self::RecvStream,
        BidiStream = Self::BidiStream,
    >;
    /// Error type yielded by this trait methods
    type Error: Into<Box<dyn Error>>;
>>>>>>> 34bf403b

    /// Accept an incoming unidirectional stream
    ///
    /// Returning `None` implies the connection is closing or closed.
    fn poll_accept_recv(
        &mut self,
        cx: &mut task::Context<'_>,
    ) -> Poll<Result<Option<Self::RecvStream>, Self::AcceptError>>;

    /// Accept an incoming bidirectional stream
    ///
    /// Returning `None` implies the connection is closing or closed.
    fn poll_accept_bidi(
        &mut self,
        cx: &mut task::Context<'_>,
    ) -> Poll<Result<Option<Self::BidiStream>, Self::AcceptError>>;

    /// Get an object to open outgoing streams.
    fn opener(&self) -> Self::OpenStreams;
}

/// Extends the `Connection` trait for sending datagrams
///
/// See: <https://www.rfc-editor.org/rfc/rfc9297>
pub trait SendDatagramExt<B: Buf> {
    /// The error type that can occur when sending a datagram
    type Error: Into<Box<dyn Error>>;

    /// Send a datagram
    fn send_datagram(&mut self, data: Datagram<B>) -> Result<(), Self::Error>;
}

/// Extends the `Connection` trait for receiving datagrams
///
/// See: <https://www.rfc-editor.org/rfc/rfc9297>
pub trait RecvDatagramExt {
    /// The type of `Buf` for *raw* datagrams (without the stream_id decoded)
    type Buf: Buf;
    /// The error type that can occur when receiving a datagram
    type Error: Into<Box<dyn Error>>;

    /// Poll the connection for incoming datagrams.
    fn poll_accept_datagram(
        &mut self,
        cx: &mut task::Context<'_>,
    ) -> Poll<Result<Option<Self::Buf>, Self::Error>>;
}

/// Trait for opening outgoing streams
pub trait OpenStreams<B: Buf> {
    /// The type produced by `poll_open_bidi()`
    type BidiStream: SendStream<B> + RecvStream;
    /// The type produced by `poll_open_send()`
    type SendStream: SendStream<B>;
    /// Error type yielded by these trait methods
    type OpenError: Into<Box<dyn Error>>;

    /// Poll the connection to create a new bidirectional stream.
    fn poll_open_bidi(
        &mut self,
        cx: &mut task::Context<'_>,
    ) -> Poll<Result<Self::BidiStream, Self::OpenError>>;

    /// Poll the connection to create a new unidirectional stream.
    fn poll_open_send(
        &mut self,
        cx: &mut task::Context<'_>,
    ) -> Poll<Result<Self::SendStream, Self::OpenError>>;

    /// Close the connection immediately
    fn close(&mut self, code: crate::error::Code, reason: &[u8]);
}

/// A trait describing the "send" actions of a QUIC stream.
pub trait SendStream<B: Buf> {
    /// The error type returned by fallible send methods.
    type Error: Into<Box<dyn Error>>;

    /// Polls if the stream can send more data.
    fn poll_ready(&mut self, cx: &mut task::Context<'_>) -> Poll<Result<(), Self::Error>>;

    /// Send more data on the stream.
    fn send_data<T: Into<WriteBuf<B>>>(&mut self, data: T) -> Result<(), Self::Error>;

    /// Poll to finish the sending side of the stream.
    fn poll_finish(&mut self, cx: &mut task::Context<'_>) -> Poll<Result<(), Self::Error>>;

    /// Send a QUIC reset code.
    fn reset(&mut self, reset_code: u64);

    /// Get QUIC send stream id
    fn send_id(&self) -> StreamId;
}

/// Allows sending unframed pure bytes to a stream. Similar to [`AsyncWrite`](https://docs.rs/tokio/latest/tokio/io/trait.AsyncWrite.html)
pub trait SendStreamUnframed<B: Buf>: SendStream<B> {
    /// Attempts write data into the stream.
    ///
    /// Returns the number of bytes written.
    ///
    /// `buf` is advanced by the number of bytes written.
    fn poll_send<D: Buf>(
        &mut self,
        cx: &mut task::Context<'_>,
        buf: &mut D,
    ) -> Poll<Result<usize, Self::Error>>;
}

/// A trait describing the "receive" actions of a QUIC stream.
pub trait RecvStream {
    /// The type of `Buf` for data received on this stream.
    type Buf: Buf;
    /// The error type that can occur when receiving data.
    type Error: Into<Box<dyn Error>>;

    /// Poll the stream for more data.
    ///
    /// When the receive side will no longer receive more data (such as because
    /// the peer closed their sending side), this should return `None`.
    fn poll_data(
        &mut self,
        cx: &mut task::Context<'_>,
    ) -> Poll<Result<Option<Self::Buf>, Self::Error>>;

    /// Send a `STOP_SENDING` QUIC code.
    fn stop_sending(&mut self, error_code: u64);

    /// Get QUIC send stream id
    fn recv_id(&self) -> StreamId;
}

/// Optional trait to allow "splitting" a bidirectional stream into two sides.
pub trait BidiStream<B: Buf>: SendStream<B> + RecvStream {
    /// The type for the send half.
    type SendStream: SendStream<B>;
    /// The type for the receive half.
    type RecvStream: RecvStream;

    /// Split this stream into two halves.
    fn split(self) -> (Self::SendStream, Self::RecvStream);
}<|MERGE_RESOLUTION|>--- conflicted
+++ resolved
@@ -35,20 +35,9 @@
     /// The type produced by `poll_accept_recv()`
     type RecvStream: RecvStream;
     /// A producer of outgoing Unidirectional and Bidirectional streams.
-<<<<<<< HEAD
-    type OpenStreams: OpenStreams<B>;
+    type OpenStreams: OpenStreams<B, SendStream = Self::SendStream, BidiStream = Self::BidiStream>;
     /// Error type yielded by these trait methods
     type AcceptError: Into<Box<dyn Error>>;
-=======
-    type OpenStreams: OpenStreams<
-        B,
-        SendStream = Self::SendStream,
-        RecvStream = Self::RecvStream,
-        BidiStream = Self::BidiStream,
-    >;
-    /// Error type yielded by this trait methods
-    type Error: Into<Box<dyn Error>>;
->>>>>>> 34bf403b
 
     /// Accept an incoming unidirectional stream
     ///
