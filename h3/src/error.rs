--- conflicted
+++ resolved
@@ -380,46 +380,30 @@
 impl From<frame::FrameStreamError> for Error {
     fn from(e: frame::FrameStreamError) -> Self {
         match e {
-<<<<<<< HEAD
             frame::FrameStreamError::Quic(e) => e.into(),
+
+            //= https://www.rfc-editor.org/rfc/rfc9114#section-7.1
+            //# When a stream terminates cleanly, if the last frame on the stream was
+            //# truncated, this MUST be treated as a connection error of type
+            //# H3_FRAME_ERROR.
             frame::FrameStreamError::UnexpectedEnd => {
                 Code::H3_FRAME_ERROR.with_reason("received incomplete frame")
             }
+
             frame::FrameStreamError::Proto(e) => match e {
                 proto::frame::FrameError::InvalidStreamId(_) => Code::H3_ID_ERROR,
                 proto::frame::FrameError::Settings(_) => Code::H3_SETTINGS_ERROR,
                 proto::frame::FrameError::UnsupportedFrame(_)
                 | proto::frame::FrameError::UnknownFrame(_) => Code::H3_FRAME_UNEXPECTED,
-                proto::frame::FrameError::Incomplete(_)
-                | proto::frame::FrameError::InvalidFrameValue
-                | proto::frame::FrameError::Malformed => Code::H3_FRAME_ERROR,
-=======
-            frame::Error::Quic(e) => e.into(),
-
-            //= https://www.rfc-editor.org/rfc/rfc9114#section-7.1
-            //# When a stream terminates cleanly, if the last frame on the stream was
-            //# truncated, this MUST be treated as a connection error of type
-            //# H3_FRAME_ERROR.
-            frame::Error::UnexpectedEnd => {
-                Code::H3_FRAME_ERROR.with_reason("received incomplete frame")
-            }
-
-            frame::Error::Proto(e) => match e {
-                proto::frame::Error::InvalidStreamId(_) => Code::H3_ID_ERROR,
-                proto::frame::Error::Settings(_) => Code::H3_SETTINGS_ERROR,
-                proto::frame::Error::UnsupportedFrame(_) | proto::frame::Error::UnknownFrame(_) => {
-                    Code::H3_FRAME_UNEXPECTED
-                }
 
                 //= https://www.rfc-editor.org/rfc/rfc9114#section-7.1
                 //# A frame payload that contains additional bytes
                 //# after the identified fields or a frame payload that terminates before
                 //# the end of the identified fields MUST be treated as a connection
                 //# error of type H3_FRAME_ERROR.
-                proto::frame::Error::Incomplete(_)
-                | proto::frame::Error::InvalidFrameValue
-                | proto::frame::Error::Malformed => Code::H3_FRAME_ERROR,
->>>>>>> ebb8509f
+                proto::frame::FrameError::Incomplete(_)
+                | proto::frame::FrameError::InvalidFrameValue
+                | proto::frame::FrameError::Malformed => Code::H3_FRAME_ERROR,
             }
             .with_cause(e),
         }
