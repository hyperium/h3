[package]
name = "h3"
version = "0.0.2"
rust-version = "1.57"
authors = [
    "Sean McArthur <sean@seanmonstar.com>",
    "Jean-Christophe BEGUE <jc.begue@pm.me>",
]
license = "MIT"
edition = "2018"
documentation = "https://docs.rs/h3"
repository = "https://github.com/hyperium/h3"
readme = "../README.md"
description = "An async HTTP/3 implementation."
keywords = ["http3", "quic", "h3"]
categories = [
    "network-programming",
    "web-programming::http-client",
    "web-programming::http-server",
]

[features]
allow_access_to_core = []

[dependencies]
bytes = "1"
futures-util = { version = "0.3", default-features = false }
http = "0.2.9"
tokio = { version = "1", features = ["sync"] }
pin-project-lite = { version = "0.2", default_features = false }
tracing = "0.1.37"
fastrand = "1.9.0"

[dev-dependencies]
assert_matches = "1.5.0"
futures-util = { version = "0.3", default-features = false, features = ["io"] }
proptest = "1"
<<<<<<< HEAD
quinn = { version = "0.9.3", default-features = false, features = [
    "futures-io",
=======
quinn = { version = "0.10", default-features = false, features = [
>>>>>>> fabf6149
    "runtime-tokio",
    "tls-rustls",
    "ring",
] }
quinn-proto = { version = "0.10", default-features = false }
rcgen = "0.10"
rustls = "0.21"
tokio = { version = "1", features = ["rt", "macros", "io-util", "io-std"] }
tracing-subscriber = { version = "0.3", default-features = false, features = [
    "fmt",
    "ansi",
    "env-filter",
    "time",
    "tracing-log",
] }
futures = { version = "0.3.27" }
tokio-util = { version = "0.7.7" }<|MERGE_RESOLUTION|>--- conflicted
+++ resolved
@@ -35,12 +35,7 @@
 assert_matches = "1.5.0"
 futures-util = { version = "0.3", default-features = false, features = ["io"] }
 proptest = "1"
-<<<<<<< HEAD
-quinn = { version = "0.9.3", default-features = false, features = [
-    "futures-io",
-=======
 quinn = { version = "0.10", default-features = false, features = [
->>>>>>> fabf6149
     "runtime-tokio",
     "tls-rustls",
     "ring",
