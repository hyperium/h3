//! Traits which define the user API for datagrams.
//! These traits are implemented for the client and server types in the `h3` crate.

use std::{
    future::Future,
    marker::PhantomData,
    task::{ready, Context, Poll},
};

use bytes::Buf;
use h3::{
    error2::{traits::CloseConnection, ConnectionError},
    quic::{self, StreamId},
    ConnectionState2,
};
use pin_project_lite::pin_project;

<<<<<<< HEAD
use crate::{quic_traits::SendDatagramErrorIncoming, server::ReadDatagram};
=======
use crate::{
    datagram::Datagram,
    quic_traits::{self, RecvDatagramExt},
};
>>>>>>> 473c2965

pub trait HandleDatagramsExt<C, B>: ConnectionState2 + CloseConnection
where
    B: Buf,
    C: quic::Connection<B>,
{
    /// Sends a datagram
    fn send_datagram(&mut self, stream_id: StreamId, data: B) -> Result<(), SendDatagramError>;
    /// Reads an incoming datagram
    fn read_datagram(&mut self) -> ReadDatagram<C, B>;
<<<<<<< HEAD

    fn handle_send_datagram_error(
        &mut self,
        error: SendDatagramErrorIncoming,
    ) -> SendDatagramError {
        match error {
            SendDatagramErrorIncoming::NotAvailable => SendDatagramError::NotAvailable,
            SendDatagramErrorIncoming::TooLarge => SendDatagramError::TooLarge,
            SendDatagramErrorIncoming::ConnectionError(e) => {
                SendDatagramError::ConnectionError(self.handle_quic_connection_error(e))
            }
        }
    }
}

/// Types of errors when sending a datagram.
#[derive(Debug)]
pub enum SendDatagramError {
    /// The peer is not accepting datagrams on the quic layer
    ///
    /// This can be because the peer does not support it or disabled it or any other reason.
    NotAvailable,
    /// The datagram is too large to send
    TooLarge,
    /// Connection error
    ConnectionError(ConnectionError),
=======
}

pin_project! {
    /// Future for [`Connection::read_datagram`]
    pub struct ReadDatagram<'a, C, B>
    where
            C: quic::Connection<B>,
            B: Buf,
        {
            pub(crate) conn: &'a mut C,
            pub(crate) _marker: PhantomData<B>,
        }
}

impl<'a, C, B> Future for ReadDatagram<'a, C, B>
where
    C: quic::Connection<B> + RecvDatagramExt,
    <C as quic_traits::RecvDatagramExt>::Error: h3::quic::Error + 'static,
    B: Buf,
{
    type Output = Result<Option<Datagram<C::Buf>>, Error>;

    fn poll(mut self: std::pin::Pin<&mut Self>, cx: &mut Context<'_>) -> Poll<Self::Output> {
        match ready!(self.conn.poll_accept_datagram(cx))? {
            Some(v) => Poll::Ready(Ok(Some(Datagram::decode(v)?))),
            None => Poll::Ready(Ok(None)),
        }
    }
>>>>>>> 473c2965
}<|MERGE_RESOLUTION|>--- conflicted
+++ resolved
@@ -9,20 +9,17 @@
 
 use bytes::Buf;
 use h3::{
+    connection::ConnectionInner,
     error2::{traits::CloseConnection, ConnectionError},
     quic::{self, StreamId},
     ConnectionState2,
 };
 use pin_project_lite::pin_project;
 
-<<<<<<< HEAD
-use crate::{quic_traits::SendDatagramErrorIncoming, server::ReadDatagram};
-=======
 use crate::{
     datagram::Datagram,
-    quic_traits::{self, RecvDatagramExt},
+    quic_traits::{RecvDatagramExt, SendDatagramErrorIncoming},
 };
->>>>>>> 473c2965
 
 pub trait HandleDatagramsExt<C, B>: ConnectionState2 + CloseConnection
 where
@@ -33,7 +30,6 @@
     fn send_datagram(&mut self, stream_id: StreamId, data: B) -> Result<(), SendDatagramError>;
     /// Reads an incoming datagram
     fn read_datagram(&mut self) -> ReadDatagram<C, B>;
-<<<<<<< HEAD
 
     fn handle_send_datagram_error(
         &mut self,
@@ -60,7 +56,6 @@
     TooLarge,
     /// Connection error
     ConnectionError(ConnectionError),
-=======
 }
 
 pin_project! {
@@ -70,7 +65,7 @@
             C: quic::Connection<B>,
             B: Buf,
         {
-            pub(crate) conn: &'a mut C,
+            pub(crate) conn: &'a mut ConnectionInner<C, B>,
             pub(crate) _marker: PhantomData<B>,
         }
 }
@@ -78,16 +73,18 @@
 impl<'a, C, B> Future for ReadDatagram<'a, C, B>
 where
     C: quic::Connection<B> + RecvDatagramExt,
-    <C as quic_traits::RecvDatagramExt>::Error: h3::quic::Error + 'static,
     B: Buf,
 {
-    type Output = Result<Option<Datagram<C::Buf>>, Error>;
+    type Output = Result<Option<Datagram<C::Buf>>, ConnectionError>;
 
     fn poll(mut self: std::pin::Pin<&mut Self>, cx: &mut Context<'_>) -> Poll<Self::Output> {
-        match ready!(self.conn.poll_accept_datagram(cx))? {
-            Some(v) => Poll::Ready(Ok(Some(Datagram::decode(v)?))),
+        match ready!(self.conn.conn.poll_accept_datagram(cx))
+            .map_err(|e| self.conn.handle_quic_connection_error(e))?
+        {
+            Some(v) => Poll::Ready(Ok(Some(
+                Datagram::decode(v).map_err(|e| self.conn.handle_connection_error(e))?,
+            ))),
             None => Poll::Ready(Ok(None)),
         }
     }
->>>>>>> 473c2965
 }